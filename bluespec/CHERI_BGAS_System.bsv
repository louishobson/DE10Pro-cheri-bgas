--- conflicted
+++ resolved
@@ -78,11 +78,8 @@
   // read requests handling (always answer with upper bits)
   rule read_req;
     let ar <- get (axiShim.master.ar);
-<<<<<<< HEAD
-=======
     // e.g. if lw_data is 32-bits = 4 bytes then shift down by log2(4) = 2
     // so address 0x4 becomes 0b100 >> 2 = 0b1 = word 1 of addrBits
->>>>>>> c7c525c1
     Bit#(t_dat_select) i = truncate(ar.araddr >> valueOf(t_sub_lw_word_addr_bits));
     axiShim.master.r.put (AXI4Lite_RFlit { rdata: addrBits[i]
                                          , rresp: OKAY
@@ -92,10 +89,7 @@
   // write requests handling (update the appropriate word of addrBits)
   rule write_req;
     let aw <- get (axiShim.master.aw);
-<<<<<<< HEAD
-=======
     // see read_req for explanation of shift
->>>>>>> c7c525c1
     Bit#(t_dat_select) i = truncate(aw.awaddr >> valueOf(t_sub_lw_word_addr_bits));
     let w <- get (axiShim.master.w);
     addrBits[i] <= w.wdata;
