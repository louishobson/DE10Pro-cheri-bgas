/*-
 * Copyright (c) 2022 Alexandre Joannou
 * All rights reserved.
 *
 * This material is based upon work supported by the DoD Information Analysis
 * Center Program Management Office (DoD IAC PMO), sponsored by the Defense
 * Technical Information Center (DTIC) under Contract No. FA807518D0004.  Any
 * opinions, findings and conclusions or recommendations expressed in this
 * material are those of the author(s) and do not necessarily reflect the views
 * of the Air Force Installation Contracting Agency (AFICA).
 *
 * @BERI_LICENSE_HEADER_START@
 *
 * Licensed to BERI Open Systems C.I.C. (BERI) under one or more contributor
 * license agreements.  See the NOTICE file distributed with this work for
 * additional information regarding copyright ownership.  BERI licenses this
 * file to you under the BERI Hardware-Software License, Version 1.0 (the
 * "License"); you may not use this file except in compliance with the
 * License.  You may obtain a copy of the License at:
 *
 *   http://www.beri-open-systems.org/legal/license-1-0.txt
 *
 * Unless required by applicable law or agreed to in writing, Work distributed
 * under the License is distributed on an "AS IS" BASIS, WITHOUT WARRANTIES OR
 * CONDITIONS OF ANY KIND, either express or implied.  See the License for the
 * specific language governing permissions and limitations under the License.
 *
 * @BERI_LICENSE_HEADER_END@
 */

package CHERI_BGAS_System;

import Vector :: *;
import Clocks :: *;
import Connectable :: *;
import AXI4 :: *;
import AXI4Lite :: *;
import AXI4_Fake_16550 :: *;
import AXI4_AXI4Lite_Bridges :: *;
import Routable :: *;
import SourceSink :: *;
import Fabric_Defs :: *;
import CoreW :: *;
import WindCoreInterface :: *;
import DE10Pro_bsv_shell :: *;
import SoC_Map :: *;
import VirtualDevice :: *;

////////////////////////////////////////////////////////////////////////////////
////////////////////////////////////////////////////////////////////////////////
////////////////////////////////////////////////////////////////////////////////

// A straight forward axi lite subordinate to provide a banking mechanism for
// the h2f window into the core's memory map
module mkH2FAddrCtrl #(Bit #(t_h2f_lw_data) dfltUpperBits)
  (Tuple2 #( AXI4Lite_Slave #( t_h2f_lw_addr, t_h2f_lw_data
                             , t_h2f_lw_awuser, t_h2f_lw_wuser, t_h2f_lw_buser
                             , t_h2f_lw_aruser, t_h2f_lw_ruser)
           , ReadOnly #(Bit #(t_h2f_lw_data)) ));

  // internal state and signals
  let addrUpperBits <- mkReg (dfltUpperBits);
  let axiShim <- mkAXI4LiteShimFF;

  // read requests handling (always answer with upper bits)
  rule read_req;
    axiShim.master.ar.drop;
    axiShim.master.r.put (AXI4Lite_RFlit { rdata: addrUpperBits
                                         , rresp: OKAY
                                         , ruser: ? });
  endrule

  // write requests handling (always update addrUpperBits)
  rule write_req;
    axiShim.master.aw.drop;
    let w <- get (axiShim.master.w);
    addrUpperBits <= w.wdata;
    axiShim.master.b.put (AXI4Lite_BFlit { bresp: OKAY
                                         , buser: ? });
  endrule

  // return the subordinate port and a ReadOnly interface to addrUpperBits
  return tuple2 (axiShim.slave, regToReadOnly (addrUpperBits));

endmodule

////////////////////////////////////////////////////////////////////////////////
////////////////////////////////////////////////////////////////////////////////
////////////////////////////////////////////////////////////////////////////////

interface CHERI_BGAS_System_Ifc #(
// AXI4Lite subordinate port
  numeric type t_axil_sub_addr
, numeric type t_axil_sub_data
, numeric type t_axil_sub_awuser
, numeric type t_axil_sub_wuser
, numeric type t_axil_sub_buser
, numeric type t_axil_sub_aruser
, numeric type t_axil_sub_ruser
// AXI4 subordinate 0 port
, numeric type t_axi_sub_0_id
, numeric type t_axi_sub_0_addr
, numeric type t_axi_sub_0_data
, numeric type t_axi_sub_0_awuser
, numeric type t_axi_sub_0_wuser
, numeric type t_axi_sub_0_buser
, numeric type t_axi_sub_0_aruser
, numeric type t_axi_sub_0_ruser
// AXI4 subordinate 1 port
, numeric type t_axi_sub_1_id
, numeric type t_axi_sub_1_addr
, numeric type t_axi_sub_1_data
, numeric type t_axi_sub_1_awuser
, numeric type t_axi_sub_1_wuser
, numeric type t_axi_sub_1_buser
, numeric type t_axi_sub_1_aruser
, numeric type t_axi_sub_1_ruser
// AXI4 manager ports
, numeric type t_axi_mngr_id
, numeric type t_axi_mngr_addr
, numeric type t_axi_mngr_data
, numeric type t_axi_mngr_awuser
, numeric type t_axi_mngr_wuser
, numeric type t_axi_mngr_buser
, numeric type t_axi_mngr_aruser
, numeric type t_axi_mngr_ruser
);
  // AXI4Lite subordinate port
  // -------------------------
  interface AXI4Lite_Slave #( t_axil_sub_addr
                            , t_axil_sub_data
                            , t_axil_sub_awuser
                            , t_axil_sub_wuser
                            , t_axil_sub_buser
                            , t_axil_sub_aruser
                            , t_axil_sub_ruser ) axil_sub;
  // AXI4 subordinate ports
  // ----------------------
  interface AXI4_Slave #( t_axi_sub_0_id
                        , t_axi_sub_0_addr
                        , t_axi_sub_0_data
                        , t_axi_sub_0_awuser
                        , t_axi_sub_0_wuser
                        , t_axi_sub_0_buser
                        , t_axi_sub_0_aruser
                        , t_axi_sub_0_ruser ) axi_sub_0;
  interface AXI4_Slave #( t_axi_sub_1_id
                        , t_axi_sub_1_addr
                        , t_axi_sub_1_data
                        , t_axi_sub_1_awuser
                        , t_axi_sub_1_wuser
                        , t_axi_sub_1_buser
                        , t_axi_sub_1_aruser
                        , t_axi_sub_1_ruser ) axi_sub_1;
  // AXI4 manager ports
  // ------------------
  interface AXI4_Master #( t_axi_mngr_id
                         , t_axi_mngr_addr
                         , t_axi_mngr_data
                         , t_axi_mngr_awuser
                         , t_axi_mngr_wuser
                         , t_axi_mngr_buser
                         , t_axi_mngr_aruser
                         , t_axi_mngr_ruser ) axi_mngr_0;
  interface AXI4_Master #( t_axi_mngr_id
                         , t_axi_mngr_addr
                         , t_axi_mngr_data
                         , t_axi_mngr_awuser
                         , t_axi_mngr_wuser
                         , t_axi_mngr_buser
                         , t_axi_mngr_aruser
                         , t_axi_mngr_ruser ) axi_mngr_1;
  interface AXI4_Master #( t_axi_mngr_id
                         , t_axi_mngr_addr
                         , t_axi_mngr_data
                         , t_axi_mngr_awuser
                         , t_axi_mngr_wuser
                         , t_axi_mngr_buser
                         , t_axi_mngr_aruser
                         , t_axi_mngr_ruser ) axi_mngr_2;
  // Interrupt sender interface
  // --------------------------
  interface Vector #(32, Irq) irqs;
endinterface

////////////////////////////////////////////////////////////////////////////////
////////////////////////////////////////////////////////////////////////////////
////////////////////////////////////////////////////////////////////////////////

// Wrapper around a single CHERI BGAS system
module mkCHERI_BGAS_System ( CHERI_BGAS_System_Ifc #(
  // AXI4Lite subordinate port
    t_axil_sub_addr
  , t_axil_sub_data
  , t_axil_sub_awuser
  , t_axil_sub_wuser
  , t_axil_sub_buser
  , t_axil_sub_aruser
  , t_axil_sub_ruser
  // AXI4 subordinate 0 port
  , t_axi_sub_0_id
  , t_axi_sub_0_addr
  , t_axi_sub_0_data
  , t_axi_sub_0_awuser
  , t_axi_sub_0_wuser
  , t_axi_sub_0_buser
  , t_axi_sub_0_aruser
  , t_axi_sub_0_ruser
  // AXI4 subordinate 1 port
  , t_axi_sub_1_id
  , t_axi_sub_1_addr
  , t_axi_sub_1_data
  , t_axi_sub_1_awuser
  , t_axi_sub_1_wuser
  , t_axi_sub_1_buser
  , t_axi_sub_1_aruser
  , t_axi_sub_1_ruser
  // AXI4 manager ports
  , t_axi_mngr_id
  , t_axi_mngr_addr
  , t_axi_mngr_data
  , t_axi_mngr_awuser
  , t_axi_mngr_wuser
  , t_axi_mngr_buser
  , t_axi_mngr_aruser
  , t_axi_mngr_ruser
  )) provisos (
    // type aliases
    ////////////////////////////////////////////////////////////////////////////
    // AXI4 Lite control port
    Alias #( t_axil_sub
           , AXI4Lite_Slave #(
               t_axil_sub_addr, t_axil_sub_data
             , t_axil_sub_awuser, t_axil_sub_wuser, t_axil_sub_buser
             , t_axil_sub_aruser, t_axil_sub_ruser ))
  , Alias #(t_axil_virt_dev_mngr, AXI4_Master #(
               t_bus_sid, t_axil_sub_addr, TMul#(t_axil_sub_data,2)
             , t_axil_sub_awuser, t_axil_sub_wuser, t_axil_sub_buser
             , t_axil_sub_aruser, t_axil_sub_ruser ))
  , Alias #(t_axil_full_shim, AXI4_Shim #(
               t_bus_sid, t_axil_sub_addr, t_axil_sub_data
             , t_axil_sub_awuser, t_axil_sub_wuser, t_axil_sub_buser
             , t_axil_sub_aruser, t_axil_sub_ruser ))
    // outgoing traffic
  , NumAlias #(t_bus_mid, TAdd #(Wd_MId, 1)) // id width out of the core
  , NumAlias #(t_bus_sid, TAdd #(Wd_MId, 2)) // cope with 2 masters only
  , Alias #(t_bus_mngr, AXI4_Master #( t_bus_mid, Wd_Addr, Wd_Data
                                     , 0, 0, 0, 0, 0))
  , Alias #(t_bus_sub, AXI4_Slave #( t_bus_sid, Wd_Addr, Wd_Data
                                   , 0, 0, 0, 0, 0))
  , Alias #(t_bus_subshim, AXI4_Shim #( t_bus_sid, Wd_Addr, Wd_Data
                                      , 0, 0, 0, 0, 0))
    // incoming traffic
  , Add #(1, t_incoming_id, Wd_CoreW_Bus_MId)
  , Alias #( t_core_sub_shim
           , AXI4_Shim #( t_incoming_id, Wd_Addr, Wd_Data
                        , Wd_AW_User, Wd_W_User, Wd_B_User
                        , Wd_AR_User, Wd_R_User))
  , Alias #( t_h2f_sub
           , AXI4_Slave #(
               t_incoming_id, t_axi_sub_0_addr, t_axi_sub_0_data
             , t_axi_sub_0_awuser, t_axi_sub_0_wuser, t_axi_sub_0_buser
             , t_axi_sub_0_aruser, t_axi_sub_0_ruser ))
    // type constraints
    ////////////////////////////////////////////////////////////////////////////
    // AXI4Lite subordinate port
  , Add #(0, 21, t_axil_sub_addr) // XXX hard-coded in CoreW_IFC
  , Add #(0, 32, t_axil_sub_data) // XXX hard-coded in CoreW_IFC
  , Add #(0, 0, t_axil_sub_awuser)
  , Add #(0, 0, t_axil_sub_wuser)
  , Add #(0, 0, t_axil_sub_buser)
  , Add #(0, 0, t_axil_sub_aruser)
  , Add #(0, 0, t_axil_sub_ruser)
    // AXI4 subordinate 0 port
  , Add #(0, t_incoming_id, t_axi_sub_0_id)
  , Add #(0, 32, t_axi_sub_0_addr)
  , Add #(0, 128, t_axi_sub_0_data)
    // AXI4 subordinate 1 port
  , Add #(0, t_incoming_id, t_axi_sub_1_id)
  , Add #(0, Wd_Addr, t_axi_sub_1_addr)
  , Add #(0, Wd_Data, t_axi_sub_1_data)
  , Add #(0, Wd_AW_User, t_axi_sub_1_awuser)
  , Add #(0, Wd_W_User, t_axi_sub_1_wuser)
  , Add #(0, Wd_B_User, t_axi_sub_1_buser)
  , Add #(0, Wd_AR_User, t_axi_sub_1_aruser)
  , Add #(0, Wd_R_User, t_axi_sub_1_ruser)
    // AXI4 manager ports
  , Add #(0, t_bus_sid, t_axi_mngr_id)
  , Add #(0, Wd_Addr, t_axi_mngr_addr)
  , Add #(0, Wd_Data, t_axi_mngr_data)
  , Add #(0, 0, t_axi_mngr_awuser)
  , Add #(0, 0, t_axi_mngr_wuser)
  , Add #(0, 0, t_axi_mngr_buser)
  , Add #(0, 0, t_axi_mngr_aruser)
  , Add #(0, 0, t_axi_mngr_ruser)
  );

  // declare cpu core with WindCoreMid interface
  //////////////////////////////////////////////////////////////////////////////
  //////////////////////////////////////////////////////////////////////////////

  Clock clk <- exposeCurrentClock;
  Reset rst <- exposeCurrentReset;
  let newRst <- mkReset (0, True, clk, reset_by rst);
  Tuple2 #( PulseWire
          , CoreW_IFC#(N_External_Interrupt_Sources)) both
    <- mkCoreW_reset (rst, reset_by newRst.new_rst);
  match {.otherRst, .midCore} = both;
  rule rl_forward_debug_reset (otherRst);
    newRst.assertReset;
  endrule

  // instanciate the SoC_Map
  //////////////////////////////////////////////////////////////////////////////
  //////////////////////////////////////////////////////////////////////////////

  SoC_Map_IFC soc_map <- mkSoC_Map (reset_by newRst.new_rst);

  // declare extra AXI4 lite ctrl subordinates
  //////////////////////////////////////////////////////////////////////////////
  //////////////////////////////////////////////////////////////////////////////

  // uart0 - fake 16550
  Tuple2 #( Tuple2 #(t_axil_sub, ReadOnly #(Bool) )
          , Tuple2 #(t_axil_sub, ReadOnly #(Bool) ))
    uart0ifcs <- mkAXI4_Fake_16550_Pair ( 50_000_000
                                        , 16
                                        , 16
                                        , reset_by newRst.new_rst);
  match { {.uart0s0, .uart0irq0}
        , {.uart0s1, .uart0irq1} } = uart0ifcs;
  // ctrl sub entry
  let ctrSubUART0 =
        tuple2 (uart0s0, Range { base: 'h0000_3000, size: 'h0000_1000 });

  // uart1 - fake 16550
  Tuple2 #( Tuple2 #(t_axil_sub, ReadOnly #(Bool) )
          , Tuple2 #(t_axil_sub, ReadOnly #(Bool) ))
    uart1ifcs <- mkAXI4_Fake_16550_Pair ( 50_000_000
                                        , 2048
                                        , 2048
                                        , reset_by newRst.new_rst);
  match { {.uart1s0, .uart1irq0}
        , {.uart1s1, .uart1irq1} } = uart1ifcs;
  // ctrl sub entry
  let ctrSubUART1 =
        tuple2 (uart1s0, Range { base: 'h0000_4000, size: 'h0000_1000 });

  // h2f address upper 32-bits banking register
  // (h2f port only has 32-bit addresses, this mechanism is intended to enable
  // control over a full 64-bit address)
  Tuple2 #(t_axil_sub, ReadOnly #(Bit #(t_axil_sub_data)))
    h2fCtrlIfcs <- mkH2FAddrCtrl (0, reset_by newRst.new_rst);
  match {.h2fAddrCtrlSub, .h2fAddrCtrlRO} = h2fCtrlIfcs;
  // ctrl sub entry
  let ctrSubH2FAddrCtrl =
        tuple2 (h2fAddrCtrlSub, Range { base: 'h0000_5000, size: 'h0000_1000 });
  
  // virtual device for emulating control registers, e.g. for virtio.
  // (Has both a control interface and a virtualised interface;
  // The control interface for AXI4 lite, and virtualised for Toooba MMIO.
  // The virtual device does not support bursts.)
  VirtualDeviceIfc#(t_bus_sid,t_axil_sub_addr,t_axil_sub_data,
                    t_bus_sid,Wd_Addr,Wd_Data)
    virtDev <- mkVirtualDevice (reset_by newRst.new_rst);
  let ctrSubVirtDevCtrl =
        tuple2 (fromAXI4ToAXI4Lite_Slave(virtDev.mngt), Range { base: 'h0000_8000, size: 'h0000_4000 });

  // Outgoing interconnect
  //////////////////////////////////////////////////////////////////////////////
  //////////////////////////////////////////////////////////////////////////////

  // prepare AXI4 managers
  ////////////////////////
  // re-wrap wind core:
  // - convert mid core to hi core
  // - add outside-world-facing AXI4 Lite subordinates to expose throug the
  //   core's AXI4 Lite subordinate port (with their mappping)
  // - add IRQs into the wind core
  let core <- windCoreMid2Hi_Core (
                // the mid-level interface core to convert
                midCore
                // the vector of additional AXI4 Lite subordinates to expose
              , cons (        ctrSubUART0
                     , cons ( ctrSubUART1
                     , cons ( ctrSubH2FAddrCtrl
                     , cons ( ctrSubVirtDevCtrl
                            , nil ))))
                // the vector of IRQs going in the wind core
              , cons (        uart0irq1
                     , cons ( uart1irq1
                            , nil ))
                // explicit reset_by
              , reset_by newRst.new_rst );

  // gather all managers
  Vector #(2, t_bus_mngr) ms;
  ms[0] = core.manager_0;
  ms[1] = core.manager_1;

  // prepare AXI4 subordinates exposed to the wind core manager
  /////////////////////////////////////////////////////////////

  // prepare AXI4 manager ports traffic
  Vector #(3, t_bus_subshim)
    mngrShim <- replicateM (mkAXI4ShimFF (reset_by newRst.new_rst));

  // prepare uart0
  AXI4_Shim #( t_bus_sid, t_axil_sub_addr, t_axil_sub_data
             , t_axil_sub_awuser, t_axil_sub_wuser, t_axil_sub_buser
             , t_axil_sub_aruser, t_axil_sub_ruser)
    uart0DeBurst <- mkBurstToNoBurst (reset_by newRst.new_rst);
  mkConnection (uart0DeBurst.master, uart0s1, reset_by newRst.new_rst);
  t_bus_sub uart0_s <-
    toWider_AXI4_Slave ( truncate_AXI4_Slave_addr (uart0DeBurst.slave)
                       , reset_by newRst.new_rst );

  // prepare uart1
  AXI4_Shim #( t_bus_sid, t_axil_sub_addr, t_axil_sub_data
             , t_axil_sub_awuser, t_axil_sub_wuser, t_axil_sub_buser
             , t_axil_sub_aruser, t_axil_sub_ruser)
    uart1DeBurst <- mkBurstToNoBurst (reset_by newRst.new_rst);
  mkConnection (uart1DeBurst.master, uart1s1, reset_by newRst.new_rst);
  t_bus_sub uart1_s <-
    toWider_AXI4_Slave ( truncate_AXI4_Slave_addr (uart1DeBurst.slave)
                       , reset_by newRst.new_rst );

  // prepare bootrom
  t_bus_subshim fakeBootRomDeBurst <-
    mkBurstToNoBurst (reset_by newRst.new_rst);
  t_bus_sub fakeBootRom <- mkPerpetualZeroAXI4Slave (reset_by newRst.new_rst);
  mkConnection ( fakeBootRomDeBurst.master, fakeBootRom
               , reset_by newRst.new_rst);

  // gather all subordinates
  Vector #(7, t_bus_sub) ss;
  ss[0] = mngrShim[0].slave; // f2h accesses
  ss[1] = mngrShim[1].slave; // ddr accesses
  ss[2] = mngrShim[2].slave; // global accesses
  ss[3] = uart0_s;
  ss[4] = uart1_s;
  ss[5] = fakeBootRomDeBurst.slave;
  ss[6] = virtDev.virt;

  // build route
<<<<<<< HEAD
  function Vector #(7, Bool) route (Bit #(Wd_Addr) addr);
    Vector #(7, Bool) x = unpack (7'b0000000);
    if (inRange (soc_map.m_virt_dev_addr_range, addr))
      x[6] = True;
    else if (inRange (soc_map.m_boot_rom_addr_range, addr))
=======
  function Vector #(6, Bool) route (Bit #(Wd_Addr) addr);
    Vector #(6, Bool) x = replicate (False);
    if (inRange (soc_map.m_boot_rom_addr_range, addr))
>>>>>>> 9329d762
      x[5] = True;
    else if (inRange (soc_map.m_uart_1_addr_range, addr))
      x[4] = True;
    else if (inRange (soc_map.m_uart_0_addr_range, addr))
      x[3] = True;
    else if (  inRange (soc_map.m_global_bgas_addr_range, addr)
            || inRange (soc_map.m_bgas_router_conf_addr_range, addr) )
      x[2] = True;
    else if (  inRange (soc_map.m_ddr4_0_uncached_addr_range, addr)
            || inRange (soc_map.m_ddr4_0_cached_addr_range, addr) )
      x[1] = True;
    else if (inRange (soc_map.m_f2h_addr_range, addr))
      x[0] = True;
    return x;
  endfunction

  // wire it all up
  mkAXI4Bus (route, ms, ss, reset_by newRst.new_rst);

  // Incoming interconnect
  //////////////////////////////////////////////////////////////////////////////
  //////////////////////////////////////////////////////////////////////////////

  // Shims for
  //   - incoming H2F traffic
  //   - incoming global traffic
  Vector #(2, t_core_sub_shim)
    subShim <- replicateM (mkAXI4ShimFF (reset_by newRst.new_rst));

  // H2F interface wrapping (extra address bits & data size shim)
  t_h2f_sub h2fSub <- toWider_AXI4_Slave (
                        zero_AXI4_Slave_user (
                          prepend_AXI4_Slave_addr ( h2fAddrCtrlRO
                                                  , subShim[0].slave))
                                         , reset_by newRst.new_rst );

  mkAXI4Bus ( constFn (cons (True, nil))
            , cons (subShim[0].master, cons (subShim[1].master, nil))
            , cons (core.subordinate_0, nil)
            , reset_by newRst.new_rst );

  // prepare outside-world-facing IRQs
  //////////////////////////////////////////////////////////////////////////////
  //////////////////////////////////////////////////////////////////////////////

  Vector #(32, Irq) allIrqs = replicate (noIrq);
  // uart0 irq
  allIrqs[0] = interface Irq; method _read = uart0irq0._read; endinterface;
  // uart1 irq
  allIrqs[1] = interface Irq; method _read = uart1irq0._read; endinterface;

  // interface
  //////////////////////////////////////////////////////////////////////////////
  //////////////////////////////////////////////////////////////////////////////

  interface axil_sub = core.control_subordinate; // incoming control traffic
  interface axi_sub_0 = h2fSub;                  // incoming H2F traffic
  interface axi_sub_1 = subShim[1].slave;        // incoming global traffic
  interface axi_mngr_0 = mngrShim[0].master;     // outgoing F2H traffic
  interface axi_mngr_1 = mngrShim[1].master;     // outgoing ddr traffic
  interface axi_mngr_2 = mngrShim[2].master;     // outgoing global traffic
  interface irqs = allIrqs;                      // outgoing interrupts

endmodule

////////////////////////////////////////////////////////////////////////////////
////////////////////////////////////////////////////////////////////////////////
////////////////////////////////////////////////////////////////////////////////

endpackage<|MERGE_RESOLUTION|>--- conflicted
+++ resolved
@@ -33,10 +33,8 @@
 import Vector :: *;
 import Clocks :: *;
 import Connectable :: *;
-import AXI4 :: *;
-import AXI4Lite :: *;
+import BlueAXI4 :: *;
 import AXI4_Fake_16550 :: *;
-import AXI4_AXI4Lite_Bridges :: *;
 import Routable :: *;
 import SourceSink :: *;
 import Fabric_Defs :: *;
@@ -233,11 +231,13 @@
                t_axil_sub_addr, t_axil_sub_data
              , t_axil_sub_awuser, t_axil_sub_wuser, t_axil_sub_buser
              , t_axil_sub_aruser, t_axil_sub_ruser ))
-  , Alias #(t_axil_virt_dev_mngr, AXI4_Master #(
+  , Alias #( t_axil_virt_dev_mngr
+           , AXI4_Master #(
                t_bus_sid, t_axil_sub_addr, TMul#(t_axil_sub_data,2)
              , t_axil_sub_awuser, t_axil_sub_wuser, t_axil_sub_buser
              , t_axil_sub_aruser, t_axil_sub_ruser ))
-  , Alias #(t_axil_full_shim, AXI4_Shim #(
+  , Alias #( t_axil_full_shim
+           , AXI4_Shim #(
                t_bus_sid, t_axil_sub_addr, t_axil_sub_data
              , t_axil_sub_awuser, t_axil_sub_wuser, t_axil_sub_buser
              , t_axil_sub_aruser, t_axil_sub_ruser ))
@@ -354,17 +354,18 @@
   match {.h2fAddrCtrlSub, .h2fAddrCtrlRO} = h2fCtrlIfcs;
   // ctrl sub entry
   let ctrSubH2FAddrCtrl =
-        tuple2 (h2fAddrCtrlSub, Range { base: 'h0000_5000, size: 'h0000_1000 });
-  
-  // virtual device for emulating control registers, e.g. for virtio.
+    tuple2 (h2fAddrCtrlSub, Range { base: 'h0000_5000, size: 'h0000_1000 });
+
+  // Virtual device for emulating control registers, e.g. for virtio.
   // (Has both a control interface and a virtualised interface;
   // The control interface for AXI4 lite, and virtualised for Toooba MMIO.
   // The virtual device does not support bursts.)
-  VirtualDeviceIfc#(t_bus_sid,t_axil_sub_addr,t_axil_sub_data,
-                    t_bus_sid,Wd_Addr,Wd_Data)
+  VirtualDeviceIfc #( t_bus_sid, t_axil_sub_addr, t_axil_sub_data
+                    , t_bus_sid, Wd_Addr, Wd_Data )
     virtDev <- mkVirtualDevice (reset_by newRst.new_rst);
   let ctrSubVirtDevCtrl =
-        tuple2 (fromAXI4ToAXI4Lite_Slave(virtDev.mngt), Range { base: 'h0000_8000, size: 'h0000_4000 });
+    tuple2 ( fromAXI4ToAXI4Lite_Slave (virtDev.mngt)
+           , Range { base: 'h0000_8000, size: 'h0000_4000 } );
 
   // Outgoing interconnect
   //////////////////////////////////////////////////////////////////////////////
@@ -443,17 +444,11 @@
   ss[6] = virtDev.virt;
 
   // build route
-<<<<<<< HEAD
   function Vector #(7, Bool) route (Bit #(Wd_Addr) addr);
-    Vector #(7, Bool) x = unpack (7'b0000000);
+    Vector #(7, Bool) x = replicate (False);
     if (inRange (soc_map.m_virt_dev_addr_range, addr))
       x[6] = True;
     else if (inRange (soc_map.m_boot_rom_addr_range, addr))
-=======
-  function Vector #(6, Bool) route (Bit #(Wd_Addr) addr);
-    Vector #(6, Bool) x = replicate (False);
-    if (inRange (soc_map.m_boot_rom_addr_range, addr))
->>>>>>> 9329d762
       x[5] = True;
     else if (inRange (soc_map.m_uart_1_addr_range, addr))
       x[4] = True;
