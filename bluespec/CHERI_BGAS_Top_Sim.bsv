--- conflicted
+++ resolved
@@ -89,30 +89,6 @@
 
   // unix FIFOs for the router ports
   Sink #(Bit #(512))
-<<<<<<< HEAD
-  northTX <- mkUnixFifoSink ("simports/bgas-global-ports/north/txSource");
-  mkConnection (cheri_bgas_top.tx_north, northTX);
-  Sink #(Bit #(512))
-  eastTX <- mkUnixFifoSink ("simports/bgas-global-ports/east/txSource");
-  mkConnection (cheri_bgas_top.tx_east, eastTX);
-  Sink #(Bit #(512))
-  southTX <- mkUnixFifoSink ("simports/bgas-global-ports/south/txSource");
-  mkConnection (cheri_bgas_top.tx_south, southTX);
-  Sink #(Bit #(512))
-  westTX <- mkUnixFifoSink ("simports/bgas-global-ports/west/txSource");
-  mkConnection (cheri_bgas_top.tx_west, westTX);
-  Source #(Bit #(512))
-  northRX <- mkUnixFifoSource ("simports/bgas-global-ports/north/rxSink");
-  mkConnection (cheri_bgas_top.rx_north, northRX);
-  Source #(Bit #(512))
-  eastRX <- mkUnixFifoSource ("simports/bgas-global-ports/east/rxSink");
-  mkConnection (cheri_bgas_top.rx_east, eastRX);
-  Source #(Bit #(512))
-  southRX <- mkUnixFifoSource ("simports/bgas-global-ports/south/rxSink");
-  mkConnection (cheri_bgas_top.rx_south, southRX);
-  Source #(Bit #(512))
-  westRX <- mkUnixFifoSource ("simports/bgas-global-ports/west/rxSink");
-=======
     northTX <- mkUnixFifoSink ("simports/bgas-global-ports/north/tx");
   mkConnection (cheri_bgas_top.tx_north, northTX);
   Sink #(Bit #(512))
@@ -135,14 +111,13 @@
   mkConnection (cheri_bgas_top.rx_south, southRX);
   Source #(Bit #(512))
     westRX <- mkUnixFifoSource ("simports/bgas-global-ports/west/rx");
->>>>>>> 9329d762
   mkConnection (cheri_bgas_top.rx_west, westRX);
 
   // H2F_LW port
   AXI4_Master #( 0, `H2F_LW_ADDR, `H2F_LW_DATA
                , `H2F_LW_AWUSER, `H2F_LW_WUSER, `H2F_LW_BUSER
                , `H2F_LW_ARUSER, `H2F_LW_RUSER )
-  h2f_lw_mngr <- mkUnixFifo_AXI4_Master ("simports/h2f_lw");
+    h2f_lw_mngr <- mkUnixFifo_AXI4_Master ("simports/h2f_lw");
   mkConnection ( debugAXI4_Master (h2f_lw_mngr, $format ("h2f_lw_mngr"))
                , cheri_bgas_top.axls_h2f_lw );
 
@@ -150,7 +125,7 @@
   AXI4_Master #( `H2F_ID, `H2F_ADDR, `H2F_DATA
                , `H2F_AWUSER, `H2F_WUSER, `H2F_BUSER
                , `H2F_ARUSER, `H2F_RUSER )
-  h2f_mngr <- mkUnixFifo_AXI4_Master ("simports/h2f");
+    h2f_mngr <- mkUnixFifo_AXI4_Master ("simports/h2f");
   mkConnection ( debugAXI4_Master (h2f_mngr, $format ("h2f_mngr"))
                , cheri_bgas_top.axs_h2f );
 
@@ -158,34 +133,33 @@
   AXI4_Slave #( `F2H_ID, `F2H_ADDR, `F2H_DATA
               , `F2H_AWUSER, `F2H_WUSER, `F2H_BUSER
               , `F2H_ARUSER, `F2H_RUSER )
-  f2h_sub <- mkUnixFifo_AXI4_Slave ("simports/f2h");
+    f2h_sub <- mkUnixFifo_AXI4_Slave ("simports/f2h");
   mkConnection ( cheri_bgas_top.axm_f2h
                , debugAXI4_Slave (f2h_sub, $format ("f2h_sub")) );
+  // DDR B channel
   AXI4_Slave #( `DRAM_ID, `DRAM_ADDR, `DRAM_DATA
               , `DRAM_AWUSER, `DRAM_WUSER, `DRAM_BUSER
               , `DRAM_ARUSER, `DRAM_RUSER )
-  fakeDDRB <- mkAXI4Mem (1073741824, Valid("/tmp/mem.hex"));
+    fakeDDRB <- mkAXI4Mem (1073741824, Valid("/tmp/mem.hex"));
   mkConnection ( cheri_bgas_top.axm_ddrb
                //, debugAXI4_Slave (fakeDDRB, $format ("ddrb")));
                , fakeDDRB );
+  // DDR C channel
   AXI4_Slave #( `DRAM_ID, `DRAM_ADDR, `DRAM_DATA
               , `DRAM_AWUSER, `DRAM_WUSER, `DRAM_BUSER
               , `DRAM_ARUSER, `DRAM_RUSER )
-  fakeDDRC <- mkAXI4Mem (4096, Nothing);
+    fakeDDRC <- mkAXI4Mem (4096, Nothing);
   mkConnection ( cheri_bgas_top.axm_ddrc
                //, debugAXI4_Slave (fakeDDRC, $format ("ddrc")));
                , fakeDDRC );
+  // DDR D channel
   AXI4_Slave #( `DRAM_ID, `DRAM_ADDR, `DRAM_DATA
               , `DRAM_AWUSER, `DRAM_WUSER, `DRAM_BUSER
               , `DRAM_ARUSER, `DRAM_RUSER )
-  fakeDDRD <- mkAXI4Mem (4096, Nothing);
+    fakeDDRD <- mkAXI4Mem (4096, Nothing);
   mkConnection ( cheri_bgas_top.axm_ddrd
-<<<<<<< HEAD
-               , fakeDDRD);
-=======
                //, debugAXI4_Slave (fakeDDRD, $format ("ddrd")));
                , fakeDDRD );
->>>>>>> 9329d762
 endmodule
 
 endpackage