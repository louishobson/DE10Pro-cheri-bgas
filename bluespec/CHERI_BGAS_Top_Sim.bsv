--- conflicted
+++ resolved
@@ -217,12 +217,6 @@
               , `DRAM_ARUSER, `DRAM_RUSER )
     fakeDDRB <- mkAXI4Mem ( 1073741824
                           , FilePathEnvVar ("CHERI_BGAS_DDRB_HEX_INIT") );
-<<<<<<< HEAD
-  mkConnection ( cheri_bgas_top.axm_ddrb
-               //, debugAXI4_Slave (fakeDDRB, $format ("ddrb")));
-               , fakeDDRB );
-=======
->>>>>>> 40953603
   // DDR C channel
   AXI4_Slave #( `DRAM_ID, `DRAM_ADDR, `DRAM_DATA
               , `DRAM_AWUSER, `DRAM_WUSER, `DRAM_BUSER
